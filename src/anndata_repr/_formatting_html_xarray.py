--- conflicted
+++ resolved
@@ -199,11 +199,9 @@
     If CSS is not injected (untrusted notebook), fallback to the plain text repr.
 
     """
-<<<<<<< HEAD
     header = f"<div class='ad-header'>{''.join(h for h in header_components)}</div>"
     sections = "".join(f"<li class='ad-section-item'>{s}</li>" for s in sections)
-=======
-    header = f"<div class='xr-header'>{''.join(h for h in header_components)}</div>"
+    header = f"<div class='ad-header'>{''.join(h for h in header_components)}</div>"
     js_content = (Path(__file__).parent / "searchbox.js").read_text(encoding="utf-8")
     js_contents_id = "search-" + str(uuid.uuid4())
     js_content = js_content.replace("__REPLACE_ME__", js_contents_id) # unique id
@@ -214,8 +212,7 @@
                     f"</div>"
                     f'<script type="module">{js_content}</script>'
                 )
-    sections = "".join(f"<li class='xr-section-item'>{s}</li>" for s in sections)
->>>>>>> d9990442
+    sections = "".join(f"<li class='ad-section-item'>{s}</li>" for s in sections)
 
     icons_svg, css_style = _load_static_files()
     return (
@@ -224,12 +221,8 @@
         f"<pre class='ad-text-repr-fallback'>{escape(repr(obj))}</pre>"
         "<div class='ad-wrap' style='display:none'>"
         f"{header}"
-<<<<<<< HEAD
+        f"{searchbox}"
         f"<ul class='ad-sections'>{sections}</ul>"
-=======
-        f"{searchbox}"
-        f"<ul class='xr-sections'>{sections}</ul>"
->>>>>>> d9990442
         "</div>"
         "</div>"
     )
