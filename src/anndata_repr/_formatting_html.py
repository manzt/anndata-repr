--- conflicted
+++ resolved
@@ -87,12 +87,8 @@
         f"<div class='ad-var-data'>{data_repr}</div>"
     )
 
-<<<<<<< HEAD
+
 def dataframe_to_table(dataframe, max_len=10):
-=======
-
-def dataframe_to_table(dataframe):
->>>>>>> 6585192a
     # Initialize the table with the correct class names for styling
     table = """<div class='relative overflow-x-auto my-div'>
     <table class="">
